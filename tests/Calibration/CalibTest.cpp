--- conflicted
+++ resolved
@@ -18,7 +18,6 @@
 	: boost::unit_test::test_suite( "CalibrationTests" )
 {
 	add( BOOST_TEST_CASE( &TestTipCalibration ) );
-<<<<<<< HEAD
 	add( BOOST_TEST_CASE( &Test2D3DPoseEstimation ) );
 	add( BOOST_TEST_CASE( &Test3DPointReconstruction ) );
 	add( BOOST_TEST_CASE( &TestAbsoluteOrientation ) );
@@ -29,18 +28,6 @@
 	add( BOOST_TEST_CASE( &TestProjectionDLT ) );
 	add( BOOST_TEST_CASE( &TestHandEye ) );
 	add( BOOST_TEST_CASE( &TestDualHandEye ) );
-=======
-	// add( BOOST_TEST_CASE( &Test2D3DPoseEstimation ) );
-	// add( BOOST_TEST_CASE( &Test3DPointReconstruction ) );
-	// add( BOOST_TEST_CASE( &TestAbsoluteOrientation ) );
-	// add( BOOST_TEST_CASE( &TestBundleAdjustment ) );
-	// add( BOOST_TEST_CASE( &TestDecomposeProjection ) );
-	// add( BOOST_TEST_CASE( &TestFundamentalMatrix ) );
-	// add( BOOST_TEST_CASE( &TestHomography ) );
-	// add( BOOST_TEST_CASE( &TestProjectionDLT ) );
-	// add( BOOST_TEST_CASE( &TestHandEye ) );
-	// add( BOOST_TEST_CASE( &TestDualHandEye ) );
-	// add( BOOST_TEST_CASE( &TestCorrelation ) );
+	add( BOOST_TEST_CASE( &TestCorrelation ) );
 
->>>>>>> 4dbcc0c8
 }
