/*
 * Ubitrack - Library for Ubiquitous Tracking
 * Copyright 2006, Technische Universitaet Muenchen, and individual
 * contributors as indicated by the @authors tag. See the 
 * copyright.txt in the distribution for a full listing of individual
 * contributors.
 *
 * This is free software; you can redistribute it and/or modify it
 * under the terms of the GNU Lesser General Public License as
 * published by the Free Software Foundation; either version 2.1 of
 * the License, or (at your option) any later version.
 *
 * This software is distributed in the hope that it will be useful,
 * but WITHOUT ANY WARRANTY; without even the implied warranty of
 * MERCHANTABILITY or FITNESS FOR A PARTICULAR PURPOSE. See the GNU
 * Lesser General Public License for more details.
 *
 * You should have received a copy of the GNU Lesser General Public
 * License along with this software; if not, write to the Free
 * Software Foundation, Inc., 51 Franklin St, Fifth Floor, Boston, MA
 * 02110-1301 USA, or see the FSF site: http://www.fsf.org.
 */


#include "Pose.h"
#include "Matrix.h"

namespace Ubitrack { namespace Math {


Pose::Pose( const Matrix< double, 0, 0 >& mat )
{
	m_rotation = Quaternion( mat );

	m_translation( 0 ) =  mat( 0, 3 );
	m_translation( 1 ) =  mat( 1, 3 );
	m_translation( 2 ) =  mat( 2, 3 );
}

Pose Pose::operator~( ) const
{
	Quaternion rinv( ~(m_rotation) );
	return Pose( rinv, -( rinv * m_translation ) );
}

Pose Pose::operator*( const Pose& Q ) const
{
	return Pose(
		  m_rotation * Q.rotation(),
		( m_rotation * Q.translation() ) + m_translation
	);
}

<<<<<<< HEAD
bool Pose::operator==( const Pose& other ) const
{
	if ((m_rotation == other.rotation()) && (m_translation == other.translation()))
		return true;
	return false;
}

bool Pose::operator!=( const Pose& other ) const
{
	if ((m_rotation == other.rotation()) && (m_translation == other.translation()))
		return false;
	return true;
}


Vector< 3 > Pose::operator*( const Vector< 3 >& x ) const
=======
Vector< double, 3 > Pose::operator*( const Vector< double, 3 >& x ) const
>>>>>>> a57501b9
{
	return Vector< double, 3 >( ( m_rotation * x ) + m_translation );
}

std::ostream& operator<<( std::ostream& s, const Pose& p )
{
	s << p.m_translation << " " << p.m_rotation;
	return s;
}

Pose linearInterpolate ( const Pose& x, const Pose& y, double t )
{
	return Pose( 
		slerp( x.rotation(), y.rotation(), t ), 
		linearInterpolate( x.translation(), y.translation(), t ) 
	);
}


} } // namespaceUbitrack::Math
<|MERGE_RESOLUTION|>--- conflicted
+++ resolved
@@ -51,7 +51,11 @@
 	);
 }
 
-<<<<<<< HEAD
+Vector< double, 3 > Pose::operator*( const Vector< double, 3 >& x ) const
+{
+	return Vector< double, 3 >( ( m_rotation * x ) + m_translation );
+}
+
 bool Pose::operator==( const Pose& other ) const
 {
 	if ((m_rotation == other.rotation()) && (m_translation == other.translation()))
@@ -64,15 +68,6 @@
 	if ((m_rotation == other.rotation()) && (m_translation == other.translation()))
 		return false;
 	return true;
-}
-
-
-Vector< 3 > Pose::operator*( const Vector< 3 >& x ) const
-=======
-Vector< double, 3 > Pose::operator*( const Vector< double, 3 >& x ) const
->>>>>>> a57501b9
-{
-	return Vector< double, 3 >( ( m_rotation * x ) + m_translation );
 }
 
 std::ostream& operator<<( std::ostream& s, const Pose& p )
