--- conflicted
+++ resolved
@@ -67,16 +67,11 @@
 libName = "BOOST"
 boost_libs = lambda l: boost_libs_proto( l, opts[ 'BOOST_SUFFIX' ] )
 
-<<<<<<< HEAD
-#[{additional compile settings}, {include files}, {language (C++)},{library to link against (optional)}, {source code (optional)}]
-compileSettings =  [{} , "boost/thread.hpp", "C++", boost_libs( "thread" ), "boost::mutex m; boost::mutex::scoped_lock l( m );"]
-=======
 if sys.platform == 'win32':
 	libs = boost_libs("thread")
 else:
 	libs = boost_libs("system")
 compileSettings =  [{} , libs, "boost/thread.hpp", "C++", "boost::mutex m; boost::mutex::scoped_lock l( m );"]
->>>>>>> 5f4324aa
 libFinder = standardLibFinder(libName,compileSettings)
 
 
@@ -94,14 +89,7 @@
 have_boost = configHelper.haveLib()
 boost_have_asio = False
 if have_boost:
-<<<<<<< HEAD
 	boost_options[ 'CPPDEFINES' ] += [ ('BOOST_FILESYSTEM_VERSION', 3) ]
-=======
-	if sys.platform == "win32":
-		boost_options[ 'CPPDEFINES' ] += [ ('BOOST_FILESYSTEM_VERSION', 2) ]
-	else:
-		boost_options[ 'CPPDEFINES' ] += [ ('BOOST_FILESYSTEM_VERSION', 3) ]
->>>>>>> 5f4324aa
 
 	if not configHelper.hasOption('have_asio'):
 		cenv = masterEnv.Clone()		
